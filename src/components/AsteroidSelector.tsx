import React, { useState, useEffect } from 'react';
import { Button } from '@/components/ui/button';
import { Loader2, AlertTriangle, Search } from 'lucide-react';
import { Command, CommandEmpty, CommandGroup, CommandInput, CommandItem, CommandList } from '@/components/ui/command';
import { Popover, PopoverContent, PopoverTrigger } from '@/components/ui/popover';
import { Asteroid } from '@/types/asteroid';
import { useToast } from '@/hooks/use-toast';


interface AsteroidSelectorProps {
  onAsteroidSelect: (asteroid: Asteroid | null) => void;
  selectedAsteroid: Asteroid | null;
}

export const AsteroidSelector: React.FC<AsteroidSelectorProps> = ({
  onAsteroidSelect,
  selectedAsteroid
}) => {
  const [asteroids, setAsteroids] = useState<Asteroid[]>([]);
  const [loading, setLoading] = useState(false);
  const [error, setError] = useState<string | null>(null);
  const [open, setOpen] = useState(false);
  const [searchValue, setSearchValue] = useState("");
  const { toast } = useToast();

  const fetchAsteroids = async () => {
    setLoading(true);
    setError(null);
    
    try {
      // Get date range for the last 7 days
      const endDate = new Date();
      const startDate = new Date();
      startDate.setDate(startDate.getDate() - 7);
      
      const formatDate = (date: Date) => date.toISOString().split('T')[0];
      
<<<<<<< HEAD
//
// PUT API KEY
// PUT API KEY
// PUT API KEY
// PUT API KEY
// PUT API KEY 
// 

const apiKey = 'DEMO_KEY';

const response = await fetch(
  `https://api.nasa.gov/neo/rest/v1/feed?start_date=${formatDate(startDate)}&end_date=${formatDate(endDate)}&api_key=${apiKey}`
);

=======
      const response = await fetch(
        `https://api.nasa.gov/neo/rest/v1/feed?start_date=${formatDate(startDate)}&end_date=${formatDate(endDate)}&api_key=HIDDEN`
      );
>>>>>>> 6d21c889
      
      if (!response.ok) {
        throw new Error('Failed to fetch asteroid data');
      }
      
      const data = await response.json();
      const allAsteroids: Asteroid[] = [];
      
      // Flatten the asteroids from all dates
      Object.values(data.near_earth_objects).forEach((dayAsteroids: any) => {
        allAsteroids.push(...dayAsteroids);
      });
      
      // Sort by size (largest first) and take top 20
      const sortedAsteroids = allAsteroids
        .sort((a, b) => b.absolute_magnitude_h - a.absolute_magnitude_h)
        .slice(0, 20);
      
      setAsteroids(sortedAsteroids);
      console.log('Fetched asteroids:', sortedAsteroids.length);
      
    } catch (err) {
      const errorMessage = err instanceof Error ? err.message : 'Unknown error occurred';
      setError(errorMessage);
      toast({
        title: "Error fetching asteroid data",
        description: errorMessage,
        variant: "destructive"
      });
    } finally {
      setLoading(false);
    }
  };

  useEffect(() => {
    fetchAsteroids();
  }, []);

  const handleAsteroidSelect = (asteroidId: string) => {
    const asteroid = asteroids.find(a => a.id === asteroidId);
    onAsteroidSelect(asteroid || null);
    setOpen(false);
  };

  const getAsteroidSize = (asteroid: Asteroid) => {
    const avgDiameter = (
      asteroid.estimated_diameter.kilometers.estimated_diameter_min + 
      asteroid.estimated_diameter.kilometers.estimated_diameter_max
    ) / 2;
    return avgDiameter.toFixed(1);
  };

  const getClosestApproachDistance = (asteroid: Asteroid) => {
    if (!asteroid.close_approach_data || asteroid.close_approach_data.length === 0) {
      return 'Unknown';
    }
    
    // Get the closest approach (smallest miss distance)
    const closestApproach = asteroid.close_approach_data.reduce((closest, current) => {
      const closestDistance = parseFloat(closest.miss_distance.kilometers);
      const currentDistance = parseFloat(current.miss_distance.kilometers);
      return currentDistance < closestDistance ? current : closest;
    });
    
    const distanceKm = parseFloat(closestApproach.miss_distance.kilometers);
    
    // Format distance for readability
    if (distanceKm > 1000000) {
      return `${(distanceKm / 1000000).toFixed(1)}M km`;
    } else if (distanceKm > 1000) {
      return `${(distanceKm / 1000).toFixed(0)}K km`;
    } else {
      return `${distanceKm.toFixed(0)} km`;
    }
  };

  const filteredAsteroids = asteroids.filter(asteroid =>
    asteroid.name.toLowerCase().includes(searchValue.toLowerCase())
  );

  return (
    <div className="space-y-6">
      <div className="flex items-center justify-between">
        <h2 className="text-2xl font-bold text-white">Select an Asteroid</h2>
        <Button 
          onClick={fetchAsteroids} 
          disabled={loading}
          className="bg-purple-600 hover:bg-purple-700"
        >
          {loading ? (
            <>
              <Loader2 className="w-4 h-4 mr-2 animate-spin" />
              Loading...
            </>
          ) : (
            'Refresh Data'
          )}
        </Button>
      </div>

      {error && (
        <div className="bg-red-900/50 border border-red-500 rounded-lg p-4 flex items-center space-x-3">
          <AlertTriangle className="w-5 h-5 text-red-400" />
          <div>
            <p className="text-red-400 font-medium">Error loading asteroid data</p>
            <p className="text-red-300 text-sm">{error}</p>
          </div>
        </div>
      )}

      {asteroids.length > 0 && (
        <div className="space-y-4">
          <Popover open={open} onOpenChange={setOpen}>
            <PopoverTrigger asChild>
              <Button
                variant="outline"
                role="combobox"
                aria-expanded={open}
                className="w-full justify-between bg-slate-700 border-slate-600 text-white hover:bg-slate-600"
              >
                {selectedAsteroid
                  ? selectedAsteroid.name
                  : "Choose an asteroid to analyze..."}
                <Search className="ml-2 h-4 w-4 shrink-0 opacity-50" />
              </Button>
            </PopoverTrigger>
            <PopoverContent className="w-full p-0 bg-slate-700 border-slate-600" align="start">
              <Command className="bg-slate-700">
                <CommandInput 
                  placeholder="Search asteroids..." 
                  value={searchValue}
                  onValueChange={setSearchValue}
                  className="text-white"
                />
                <CommandList className="max-h-[300px]">
                  <CommandEmpty className="text-slate-300">No asteroid found.</CommandEmpty>
                  <CommandGroup>
                    {filteredAsteroids.map((asteroid) => (
                      <CommandItem
                        key={asteroid.id}
                        value={asteroid.id}
                        onSelect={() => handleAsteroidSelect(asteroid.id)}
                        className="text-white hover:bg-slate-600 cursor-pointer"
                      >
                        <div className="flex items-center justify-between w-full">
                          <div className="flex flex-col">
                            <span className="font-medium">{asteroid.name}</span>
                            <span className="text-xs text-slate-400">
                              {getAsteroidSize(asteroid)}km diameter • {getClosestApproachDistance(asteroid)} from Earth
                            </span>
                          </div>
                          {asteroid.is_potentially_hazardous_asteroid && (
                            <AlertTriangle className="w-4 h-4 text-red-400 ml-2" />
                          )}
                        </div>
                      </CommandItem>
                    ))}
                  </CommandGroup>
                </CommandList>
              </Command>
            </PopoverContent>
          </Popover>

          {selectedAsteroid && (
            <div className="bg-slate-700/50 rounded-lg p-4 space-y-3">
              <h3 className="font-bold text-lg text-purple-400">{selectedAsteroid.name}</h3>
              <div className="grid grid-cols-2 md:grid-cols-4 gap-4 text-sm">
                <div>
                  <p className="text-slate-400">Diameter</p>
                  <p className="text-white font-medium">{getAsteroidSize(selectedAsteroid)}km</p>
                </div>
                <div>
                  <p className="text-slate-400">Closest Distance</p>
                  <p className="text-white font-medium">{getClosestApproachDistance(selectedAsteroid)}</p>
                </div>
                <div>
                  <p className="text-slate-400">Hazardous</p>
                  <p className={`font-medium ${selectedAsteroid.is_potentially_hazardous_asteroid ? 'text-red-400' : 'text-green-400'}`}>
                    {selectedAsteroid.is_potentially_hazardous_asteroid ? 'Yes' : 'No'}
                  </p>
                </div>
                <div>
                  <p className="text-slate-400">Approaches</p>
                  <p className="text-white font-medium">{selectedAsteroid.close_approach_data.length}</p>
                </div>
              </div>
            </div>
          )}
        </div>
      )}
    </div>
  );
};<|MERGE_RESOLUTION|>--- conflicted
+++ resolved
@@ -35,7 +35,6 @@
       
       const formatDate = (date: Date) => date.toISOString().split('T')[0];
       
-<<<<<<< HEAD
 //
 // PUT API KEY
 // PUT API KEY
@@ -49,12 +48,6 @@
 const response = await fetch(
   `https://api.nasa.gov/neo/rest/v1/feed?start_date=${formatDate(startDate)}&end_date=${formatDate(endDate)}&api_key=${apiKey}`
 );
-
-=======
-      const response = await fetch(
-        `https://api.nasa.gov/neo/rest/v1/feed?start_date=${formatDate(startDate)}&end_date=${formatDate(endDate)}&api_key=HIDDEN`
-      );
->>>>>>> 6d21c889
       
       if (!response.ok) {
         throw new Error('Failed to fetch asteroid data');
